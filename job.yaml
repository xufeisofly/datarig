--- conflicted
+++ resolved
@@ -1,19 +1,11 @@
 apiVersion: batch/v1
 kind: Job
 metadata:
-<<<<<<< HEAD
   name: dedup-bff-fineweb-new
 spec:
   parallelism: 5 # 5x(4-5)C=20C-25C 5x(10-12)G=50-60G per node, (20C-25C)x89 = 1780C-2225C max: 445pod
   completions: 5
   backoffLimit: 0  # 如果任务失败后不希望重试，则设置为 0；否则设置为需要的重试次数
-=======
-  name: datarig1-30
-spec:
-  parallelism: 10 # 5x(4-5)C=20C-25C 5x(10-12)G=50-60G per node, (20C-25C)x89 = 1780C-2225C max: 445pod
-  completions: 10
-  backoffLimit: 3  # 如果任务失败后不希望重试，则设置为 0；否则设置为需要的重试次数
->>>>>>> 68730826
   template:
     metadata:
       labels:
@@ -38,7 +30,6 @@
           - name: OSS_ACCESS_KEY_SECRET
             value: "LpBPv841EkOhqNV8tiaknQfWJJm1uP"
         args:
-<<<<<<< HEAD
           - "--release"
           - "bff"
           - "--tasks-file"
@@ -58,27 +49,5 @@
           - "--remove-type"
           - "old-both"
           - "--annotate"
-=======
-          - "--readable_name"
-          - "r2_formal_test"
-          - "--output_dir"
-          - "oss://si002558te8h/dclm/output"
-          - "--config_path"
-          - "baselines/baselines_configs/sci.yaml"
-          - "--task_file_path"
-          - "oss://si002558te8h/dclm/pool/dclm_process_tasks.jsonl"		  
-          - "--oss_temp_dir"
-          - "oss://si002558te8h/dclm/pool/temp_dir_300/"
-          - "--source_name"
-          - "cc"
-          - "--max_file_size_mb"
-          - "300"
-          - "--chunk_size"
-          - "3" # 4 有可能出现 oom，不过没有影响最终产出
-          - "--output_has_dataset_name"
-          - "--overwrite"
-          - "--use_task"
-          - "--ignore_failures"
->>>>>>> 68730826
         imagePullPolicy: IfNotPresent
       restartPolicy: OnFailure